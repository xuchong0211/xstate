import {
  StateMachine,
  Event,
  EventObject,
  CancelAction,
  DefaultContext,
  ActionObject,
  StateSchema,
  ActivityActionObject,
  SpecialTargets,
  ActionTypes,
  InvokeDefinition,
  OmniEventObject,
  OmniEvent,
  SendActionObject,
  ServiceConfig,
  InvokeCallback,
  Sender,
  DisposeActivityFunction,
  ErrorExecutionEvent
} from './types';
import { State } from './State';
import * as actionTypes from './actionTypes';
import { toEventObject, doneInvoke, error } from './actions';
import { IS_PRODUCTION } from './StateNode';
import { mapContext } from './utils';
import { EventProcessor } from './eventprocessor';

export type StateListener<TContext, TEvent extends EventObject> = (
  state: State<TContext, TEvent>,
  event: OmniEventObject<TEvent>
) => void;

export type ContextListener<TContext = DefaultContext> = (
  context: TContext,
  prevContext: TContext | undefined
) => void;

export type EventListener = (event: EventObject) => void;

export type Listener = () => void;

export interface Clock {
  setTimeout(fn: (...args: any[]) => void, timeout: number): any;
  clearTimeout(id: any): void;
}

export interface SimulatedClock extends Clock {
  start(speed: number): void;
  increment(ms: number): void;
  set(ms: number): void;
}

interface InterpreterOptions {
  /**
   * Whether state actions should be executed immediately upon transition. Defaults to `true`.
   */
  execute: boolean;
  clock: Clock;
  logger: (...args: any[]) => void;
  parent?: Interpreter<any, any, any>;
  /**
   * If `true`, defers processing of sent events until the service
   * is initialized (`.start()`). Otherwise, an error will be thrown
   * for events sent to an uninitialized service.
   *
   * Default: `true`
   */
  deferEvents: boolean;
  /**
   * The custom `id` for referencing this service.
   */
  id?: string;
  /**
   * If `true`, states and events will be logged to Redux DevTools.
   *
   * Default: `false`
   */
  devTools?: boolean;
}

interface SimulatedTimeout {
  start: number;
  timeout: number;
  fn: (...args: any[]) => void;
}

export class SimulatedClock implements SimulatedClock {
  private timeouts: Map<number, SimulatedTimeout> = new Map();
  private _now: number = 0;
  private _id: number = 0;
  public now() {
    return this._now;
  }
  private getId() {
    return this._id++;
  }
  public setTimeout(fn: (...args: any[]) => void, timeout: number) {
    const id = this.getId();
    this.timeouts.set(id, {
      start: this.now(),
      timeout,
      fn
    });
    return id;
  }
  public clearTimeout(id: number) {
    this.timeouts.delete(id);
  }
  public set(time: number) {
    if (this._now > time) {
      throw new Error('Unable to travel back in time');
    }

    this._now = time;
    this.flushTimeouts();
  }
  private flushTimeouts() {
    this.timeouts.forEach((timeout, id) => {
      if (this.now() - timeout.start >= timeout.timeout) {
        timeout.fn.call(null);
        this.timeouts.delete(id);
      }
    });
  }
  public increment(ms: number): void {
    this._now += ms;
    this.flushTimeouts();
  }
}

export interface Actor {
  send: Sender<any>;
  stop: (() => void) | void;
}

export class Interpreter<
  // tslint:disable-next-line:max-classes-per-file
  TContext,
  TStateSchema extends StateSchema = any,
  TEvent extends EventObject = EventObject
> {
  /**
   * The default interpreter options:
   *
   * - `clock` uses the global `setTimeout` and `clearTimeout` functions
   * - `logger` uses the global `console.log()` method
   */
  public static defaultOptions: InterpreterOptions = (global => ({
    execute: true,
    deferEvents: true,
    clock: {
      setTimeout: (fn, ms) => {
        return global.setTimeout.call(null, fn, ms);
      },
      clearTimeout: id => {
        return global.clearTimeout.call(null, id);
      }
    },
    logger: global.console.log.bind(console),
    devTools: false
  }))(typeof window === 'undefined' ? global : window);
  /**
   * The current state of the interpreted machine.
   */
  public state: State<TContext, TEvent>;
  /**
   * The clock that is responsible for setting and clearing timeouts, such as delayed events and transitions.
   */
  public clock: Clock;
  public options: InterpreterOptions;

<<<<<<< HEAD
  private eventHandler: EventProcessor = new EventProcessor();
=======
>>>>>>> 71ac858c
  private delayedEventsMap: Record<string, number> = {};
  private listeners: Set<StateListener<TContext, TEvent>> = new Set();
  private contextListeners: Set<ContextListener<TContext>> = new Set();
  private stopListeners: Set<Listener> = new Set();
  private doneListeners: Set<EventListener> = new Set();
  private eventListeners: Set<EventListener> = new Set();
  private sendListeners: Set<EventListener> = new Set();
  private logger: (...args: any[]) => void;
  private initialized = false;

  // Actor
  public parent?: Interpreter<any>;
  public id: string;
  private children: Map<string, Actor> = new Map();
  private forwardTo: Set<string> = new Set();

  // Scheduler
  private eventQueue: Array<OmniEventObject<TEvent>> = [];
  private isFlushing: boolean;

  // Dev Tools
  private devTools?: any;

  /**
   * Creates a new Interpreter instance (i.e., service) for the given machine with the provided options, if any.
   *
   * @param machine The machine to be interpreted
   * @param options Interpreter options
   */
  constructor(
    public machine: StateMachine<TContext, TStateSchema, TEvent>,
    options: Partial<InterpreterOptions> = Interpreter.defaultOptions
  ) {
    const resolvedOptions: InterpreterOptions = {
      ...Interpreter.defaultOptions,
      ...options
    };

    const { clock, logger, parent, id } = resolvedOptions;

    const resolvedId = id !== undefined ? id : machine.id;

    Object.assign(this, {
      clock,
      logger,
      parent,
      id: resolvedId
    });

    this.options = resolvedOptions;
  }
  public static interpret = interpret;
  /**
   * The initial state of the statechart.
   */
  public get initialState(): State<TContext, TEvent> {
    return this.machine.initialState;
  }
  /**
   * Executes the actions of the given state, with that state's `context` and `event`.
   *
   * @param state The state whose actions will be executed
   */
  public execute(state: State<TContext, TEvent>): void {
    state.actions.forEach(action => {
      this.exec(action, state.context, state.event);
    });
  }
  private update(
    state: State<TContext, TEvent>,
    event: Event<TEvent> | OmniEventObject<TEvent>
  ): void {
    // Update state
    this.state = state;

    // Execute actions
    if (this.options.execute) {
      this.execute(this.state);
    }

    // Dev tools
    if (this.devTools) {
      this.devTools.send(event, state);
    }

    // Execute listeners
    if (state.event) {
      this.eventListeners.forEach(listener => listener(state.event));
    }

    this.listeners.forEach(listener => listener(state, state.event));
    this.contextListeners.forEach(ctxListener =>
      ctxListener(
        this.state.context,
        this.state.history ? this.state.history.context : undefined
      )
    );

    if (this.state.tree && this.state.tree.done) {
      // get donedata
      const doneData = this.state.tree.getDoneData(
        this.state.context,
        toEventObject<OmniEventObject<TEvent>>(event)
      );
      this.doneListeners.forEach(listener =>
        listener(doneInvoke(this.id, doneData))
      );
      this.stop();
    }
<<<<<<< HEAD
=======
    // this.flushEventQueue();
>>>>>>> 71ac858c
  }
  /*
   * Adds a listener that is notified whenever a state transition happens. The listener is called with
   * the next state and the event object that caused the state transition.
   *
   * @param listener The state listener
   */
  public onTransition(
    listener: StateListener<TContext, TEvent>
  ): Interpreter<TContext, TStateSchema, TEvent> {
    this.listeners.add(listener);
    return this;
  }
  /**
   * Adds an event listener that is notified whenever an event is sent to the running interpreter.
   * @param listener The event listener
   */
  public onEvent(
    listener: EventListener
  ): Interpreter<TContext, TStateSchema, TEvent> {
    this.eventListeners.add(listener);
    return this;
  }
  /**
   * Adds an event listener that is notified whenever a `send` event occurs.
   * @param listener The event listener
   */
  public onSend(
    listener: EventListener
  ): Interpreter<TContext, TStateSchema, TEvent> {
    this.sendListeners.add(listener);
    return this;
  }
  /**
   * Adds a context listener that is notified whenever the state context changes.
   * @param listener The context listener
   */
  public onChange(
    listener: ContextListener<TContext>
  ): Interpreter<TContext, TStateSchema, TEvent> {
    this.contextListeners.add(listener);
    return this;
  }
  /**
   * Adds a listener that is notified when the machine is stopped.
   * @param listener The listener
   */
  public onStop(
    listener: Listener
  ): Interpreter<TContext, TStateSchema, TEvent> {
    this.stopListeners.add(listener);
    return this;
  }
  /**
   * Adds a state listener that is notified when the statechart has reached its final state.
   * @param listener The state listener
   */
  public onDone(
    listener: EventListener
  ): Interpreter<TContext, TStateSchema, TEvent> {
    this.doneListeners.add(listener);
    return this;
  }
  /**
   * Removes a listener.
   * @param listener The listener to remove
   */
  public off(
    listener: (...args: any[]) => void
  ): Interpreter<TContext, TStateSchema, TEvent> {
    this.listeners.delete(listener);
    this.eventListeners.delete(listener);
    this.sendListeners.delete(listener);
    this.stopListeners.delete(listener);
    this.doneListeners.delete(listener);
    this.contextListeners.delete(listener);
    return this;
  }
  /**
   * Alias for Interpreter.prototype.start
   */
  public init = this.start;
  /**
   * Starts the interpreter from the given state, or the initial state.
   * @param initialState The state to start the statechart from
   */
  public start(
    initialState: State<TContext, TEvent> = this.machine.initialState as State<
      TContext,
      TEvent
    >
  ): Interpreter<TContext, TStateSchema, TEvent> {
    this.initialized = true;
    if (this.options.devTools) {
      this.attachDev();
    }
<<<<<<< HEAD
    this.eventHandler.processEvent(() => {
      this.update(initialState, { type: actionTypes.init });
    });
=======
    this.update(initialState, { type: actionTypes.init });
    this.flush();
>>>>>>> 71ac858c
    return this;
  }
  /**
   * Stops the interpreter and unsubscribe all listeners.
   *
   * This will also notify the `onStop` listeners.
   */
  public stop(): Interpreter<TContext, TStateSchema, TEvent> {
    this.listeners.forEach(listener => this.listeners.delete(listener));
    this.stopListeners.forEach(listener => {
      // call listener, then remove
      listener();
      this.stopListeners.delete(listener);
    });
    this.contextListeners.forEach(ctxListener =>
      this.contextListeners.delete(ctxListener)
    );
    this.doneListeners.forEach(doneListener =>
      this.doneListeners.delete(doneListener)
    );

    // Stop all children
    this.children.forEach(child => {
      if (typeof child.stop === 'function') {
        child.stop();
      }
    });

    // Cancel all delayed events
    Object.keys(this.delayedEventsMap).forEach(key => {
      this.clock.clearTimeout(this.delayedEventsMap[key]);
    });

    this.initialized = false;

    return this;
  }
  /**
   * Sends an event to the running interpreter to trigger a transition,
   * and returns the immediate next state.
   *
   * @param event The event to send
   */
  public send = (event: OmniEvent<TEvent>): State<TContext, TEvent> => {
<<<<<<< HEAD
    this.eventHandler.processEvent(() => {
      const eventObject = toEventObject<OmniEventObject<TEvent>>(event);
      const nextState = this.nextState(eventObject);

      this.update(nextState, event);

      // Forward copy of event to child interpreters
      this.forward(eventObject);
    });

    return this.state;
=======
    const eventObject = toEventObject<OmniEventObject<TEvent>>(event);
    this.eventQueue.push(eventObject);

    if (!this.initialized) {
      if (this.options.deferEvents) {
        console.warn(
          `Event "${eventObject.type}" was sent to uninitialized service "${
            this.machine.id
          }" and is deferred. Make sure .start() is called for this service.\nEvent: ${JSON.stringify(
            event
          )}`
        );
      } else {
        throw new Error(
          `Event "${eventObject.type}" was sent to uninitialized service "${
            this.machine.id
            // tslint:disable-next-line:max-line-length
          }". Make sure .start() is called for this service, or set { deferEvents: true } in the service options.\nEvent: ${JSON.stringify(
            eventObject
          )}`
        );
      }
    } else {
      this.flush();
    }

    return this.state; // TODO: deprecate (should return void)
>>>>>>> 71ac858c
    // tslint:disable-next-line:semicolon
  };

  /**
   * Flushes all pending events in the event queue.
   */
  private flush() {
    if (!this.isFlushing) {
      this.isFlushing = true;
      while (this.eventQueue.length) {
        const nextEvent = this.eventQueue.shift()!;
        const nextState = this.nextState(nextEvent);

        this.update(nextState, nextEvent);

        // Forward copy of event to child interpreters
        this.forward(nextEvent);
      }
      this.isFlushing = false;
    }
  }

  /**
   * Returns a send function bound to this interpreter instance.
   *
   * @param event The event to be sent by the sender.
   */
  public sender = (event: Event<TEvent>): (() => State<TContext, TEvent>) => {
    function sender() {
      return this.send(event);
    }

    return sender.bind(this);
  }

  public sendTo = (event: OmniEventObject<TEvent>, to: string) => {
    const isParent = to === SpecialTargets.Parent;
    const target = isParent ? this.parent : this.children.get(to);

    if (!target) {
      if (!isParent) {
        throw new Error(
          `Unable to send event to child '${to}' from service '${this.id}'.`
        );
      }

      // tslint:disable-next-line:no-console
      console.warn(
        `Service '${this.id}' has no parent: unable to send event ${event.type}`
      );
      return;
    }

    // Process on next tick to avoid conflict with in-process event on parent
    setTimeout(() => {
      target.send(event);
    });
  }
  /**
   * Returns the next state given the interpreter's current state and the event.
   *
   * This is a pure method that does _not_ update the interpreter's state.
   *
   * @param event The event to determine the next state
   */
  public nextState(event: OmniEvent<TEvent>): State<TContext, TEvent> {
    const eventObject = toEventObject<OmniEventObject<TEvent>>(event);

    if (
      eventObject.type === actionTypes.errorExecution &&
      this.state.nextEvents.indexOf(actionTypes.errorExecution) === -1
    ) {
      throw (eventObject as ErrorExecutionEvent).data;
    }

    const nextState = this.machine.transition(
      this.state,
      eventObject,
      this.state.context
    );

    return nextState;
  }
  private forward(event: OmniEventObject<TEvent>): void {
    this.forwardTo.forEach(id => {
      const child = this.children.get(id);

      if (!child) {
        throw new Error(
          `Unable to forward event '${event}' from interpreter '${
            this.id
          }' to nonexistant child '${id}'.`
        );
      }

      child.send(event);
    });
  }
  private defer(sendAction: SendActionObject<TContext, TEvent>): void {
    let { delay } = sendAction;

    if (typeof delay === 'string') {
      if (
        !this.machine.options.delays ||
        this.machine.options.delays[delay] === undefined
      ) {
        console.warn(
          `No delay reference for delay expression '${delay}' was found on machine '${
            this.machine.id
          }' on service '${this.id}'.`
        );

        // Do not send anything
        return;
      } else {
        const delayExpr = this.machine.options.delays[delay];
        delay =
          typeof delayExpr === 'number'
            ? delayExpr
            : delayExpr(this.state.context, this.state.event);
      }
    }

    this.delayedEventsMap[sendAction.id] = this.clock.setTimeout(() => {
      if (sendAction.to) {
        this.sendTo(sendAction.event, sendAction.to);
      } else {
        this.send(sendAction.event);
      }
    }, (delay as number) || 0);
  }
  private cancel(sendId: string | number): void {
    this.clock.clearTimeout(this.delayedEventsMap[sendId]);
    delete this.delayedEventsMap[sendId];
  }
  private exec(
    action: ActionObject<TContext, OmniEventObject<TEvent>>,
    context: TContext,
    event: OmniEventObject<TEvent>
  ): void {
    if (action.exec) {
      return action.exec(context, event, { action, state: this.state });
    }

    switch (action.type) {
      case actionTypes.send:
        const sendAction = action as SendActionObject<TContext, TEvent>;

        if (sendAction.delay) {
          this.defer(sendAction);
          return;
        } else {
          if (sendAction.to) {
            this.sendTo(sendAction.event, sendAction.to);
          } else {
            this.send(sendAction.event);
          }
        }
        break;

      case actionTypes.cancel:
        this.cancel((action as CancelAction).sendId);

        break;
      case actionTypes.start: {
        const activity = (action as ActivityActionObject<TContext, TEvent>)
          .activity as InvokeDefinition<TContext, TEvent>;

        // If the activity will be stopped right after it's started
        // (such as in transient states)
        // don't bother starting the activity.
        if (!this.state.activities[activity.type]) {
          break;
        }

        // Invoked services
        if (activity.type === ActionTypes.Invoke) {
          const serviceCreator: ServiceConfig<TContext> | undefined = this
            .machine.options.services
            ? this.machine.options.services[activity.src]
            : undefined;

          const { id, data } = activity;

          const autoForward = !!activity.forward;

          if (!serviceCreator) {
            // tslint:disable-next-line:no-console
            console.warn(
              `No service found for invocation '${activity.src}' in machine '${
                this.machine.id
              }'.`
            );
            return;
          }

          const source =
            typeof serviceCreator === 'function'
              ? serviceCreator(context, event)
              : serviceCreator;

          if (source instanceof Promise) {
            this.spawnPromise(id, source);
          } else if (typeof source === 'function') {
            this.spawnCallback(id, source);
          } else if (typeof source !== 'string') {
            // TODO: try/catch here
            this.spawn(
              data
                ? source.withContext(mapContext(data, context, event as TEvent))
                : source,
              {
                id,
                autoForward
              }
            );
          } else {
            // service is string
          }
        } else {
          const implementation =
            this.machine.options && this.machine.options.activities
              ? this.machine.options.activities[activity.type]
              : undefined;

          if (!implementation) {
            // tslint:disable-next-line:no-console
            console.warn(
              `No implementation found for activity '${activity.type}'`
            );
            return;
          }

          // Start implementation
          const dispose = implementation(context, activity);
          this.spawnEffect(activity.id, dispose);
        }

        break;
      }
      case actionTypes.stop: {
        this.stopChild(action.activity.id);

        break;
      }

      case actionTypes.log:
        const expr = action.expr ? action.expr(context, event) : undefined;

        if (action.label) {
          this.logger(action.label, expr);
        } else {
          this.logger(expr);
        }
        break;
      default:
        // tslint:disable-next-line:no-console
        console.warn(
          `No implementation found for action type '${action.type}'`
        );
        break;
    }

    return undefined;
  }
  private stopChild(childId: string): void {
    const child = this.children.get(childId);
    if (child && typeof child.stop === 'function') {
      child.stop();
      this.children.delete(childId);
      this.forwardTo.delete(childId);
    }
  }
  private spawn<
    TChildContext,
    TChildStateSchema,
    TChildEvents extends EventObject
  >(
    machine: StateMachine<TChildContext, TChildStateSchema, TChildEvents>,
    options: { id?: string; autoForward?: boolean } = {}
  ): Interpreter<TChildContext, TChildStateSchema, TChildEvents> {
    const childService = new Interpreter(machine, {
      parent: this,
      id: options.id || machine.id
    });

    childService
      .onDone(doneEvent => {
        this.send(doneEvent as OmniEvent<TEvent>); // todo: fix
      })
      .start();

    this.children.set(childService.id, childService);

    if (options.autoForward) {
      this.forwardTo.add(childService.id);
    }

    return childService;
  }
  private spawnPromise(id: string, promise: Promise<any>): void {
    let canceled = false;

    promise
      .then(response => {
        if (!canceled) {
          this.send(doneInvoke(id, response));
        }
      })
      .catch(errorData => {
        if (!canceled) {
          const errorEvent = error(errorData, id);
          try {
            // Send "error.execution" to this (parent).
            this.send(errorEvent);
          } catch (error) {
            if (!IS_PRODUCTION) {
              this.reportUnhandledExceptionOnInvocation(errorData, error, id)
            }
            if (this.devTools) {
              this.devTools.send(errorEvent, this.state);
            }
            if (this.machine.strict) {
              // it would be better to always stop the state machine if unhandled
              // exception/promise rejection happens but because we don't want to
              // break existing code so enforce it on strict mode only especially so
              // because documentation says that onError is optional
              this.stop();
            }
          }
        }
      });

    this.children.set(id, {
      send: () => void 0,
      stop: () => {
        canceled = true;
      }
    });
  }
  private spawnCallback(id: string, callback: InvokeCallback): void {
    const receive = (e: TEvent) => this.send(e);
    let listener = (e: EventObject) => {
      if (!IS_PRODUCTION) {
        // tslint:disable-next-line:no-console
        console.warn(
          `Event '${
            e.type
          }' sent to callback service '${id}' but was not handled by a listener.`
        );
      }
    };

    let stop;

    try {
      stop = callback(receive, newListener => {
        listener = newListener;
      });

      if (stop instanceof Promise) {
        stop.catch(e => {
          const errorEvent = error(e, id);
          try {
            this.send(errorEvent);
          } catch (error) {
            if (!IS_PRODUCTION) {
              this.reportUnhandledExceptionOnInvocation(e, error, id)
            }
            if (this.devTools) {
              this.devTools.send(errorEvent, this.state);
            }
            if (this.machine.strict) {
              // it would be better to always stop the state machine if unhandled
              // exception/promise rejection happens but because we don't want to
              // break existing code so enforce it on strict mode only especially so
              // because documentation says that onError is optional
              this.stop();
            }
          }
        });
      }
    } catch (e) {
      this.send(error(e, id));
    }

    this.children.set(id, {
      send: listener,
      stop
    });
  }
  private spawnEffect(
    id: string,
    dispose?: DisposeActivityFunction | void
  ): void {
    this.children.set(id, {
      send: () => void 0,
      stop: dispose
    });
  }
<<<<<<< HEAD
  private reportUnhandledExceptionOnInvocation(originalError: any, currentError: any, id: string) {
    const originalStackTrace = originalError.stack ? ` Stacktrace was '${originalError.stack}'` : "";
    if (originalError === currentError) {
      console.error(
        `Missing onError handler for invocation '${
          id
        }', error was '${originalError}'.${originalStackTrace}`);
    } else {
      const stackTrace = currentError.stack
        ? ` Stacktrace was '${currentError.stack}'`
        : "";
      console.error(
        `Missing onError handler and/or unhandled exception/promise rejection for invocation '${
          id
        }', original error was '${originalError}'.${
          originalStackTrace
        } Current error is '${currentError}'.${stackTrace}`);
    }

  }
=======
  // private flushEventQueue() {
  //   const flushedEvent = this.eventQueue.shift();
  //   if (flushedEvent) {
  //     this.send(flushedEvent);
  //   }
  // }
>>>>>>> 71ac858c
  private attachDev() {
    if (
      this.options.devTools &&
      typeof window !== 'undefined' &&
      (window as any).__REDUX_DEVTOOLS_EXTENSION__
    ) {
      this.devTools = (window as any).__REDUX_DEVTOOLS_EXTENSION__.connect({
        name: this.id,
        features: {
          jump: false,
          skip: false
        }
      });
      this.devTools.init(this.state);
    }
  }
}

/**
 * Creates a new Interpreter instance for the given machine with the provided options, if any.
 *
 * @param machine The machine to interpret
 * @param options Interpreter options
 */
export function interpret<
  TContext = DefaultContext,
  TStateSchema extends StateSchema = any,
  TEvent extends EventObject = EventObject
>(
  machine: StateMachine<TContext, TStateSchema, TEvent>,
  options?: Partial<InterpreterOptions>
) {
  const interpreter = new Interpreter<TContext, TStateSchema, TEvent>(
    machine,
    options
  );

  return interpreter;
}<|MERGE_RESOLUTION|>--- conflicted
+++ resolved
@@ -170,10 +170,7 @@
   public clock: Clock;
   public options: InterpreterOptions;
 
-<<<<<<< HEAD
   private eventHandler: EventProcessor = new EventProcessor();
-=======
->>>>>>> 71ac858c
   private delayedEventsMap: Record<string, number> = {};
   private listeners: Set<StateListener<TContext, TEvent>> = new Set();
   private contextListeners: Set<ContextListener<TContext>> = new Set();
@@ -190,10 +187,6 @@
   private children: Map<string, Actor> = new Map();
   private forwardTo: Set<string> = new Set();
 
-  // Scheduler
-  private eventQueue: Array<OmniEventObject<TEvent>> = [];
-  private isFlushing: boolean;
-
   // Dev Tools
   private devTools?: any;
 
@@ -224,6 +217,8 @@
     });
 
     this.options = resolvedOptions;
+
+    this.eventHandler.setDeferredStartup(this.options.deferEvents);
   }
   public static interpret = interpret;
   /**
@@ -283,10 +278,6 @@
       );
       this.stop();
     }
-<<<<<<< HEAD
-=======
-    // this.flushEventQueue();
->>>>>>> 71ac858c
   }
   /*
    * Adds a listener that is notified whenever a state transition happens. The listener is called with
@@ -383,14 +374,9 @@
     if (this.options.devTools) {
       this.attachDev();
     }
-<<<<<<< HEAD
-    this.eventHandler.processEvent(() => {
+    this.eventHandler.Initialize(() => {
       this.update(initialState, { type: actionTypes.init });
     });
-=======
-    this.update(initialState, { type: actionTypes.init });
-    this.flush();
->>>>>>> 71ac858c
     return this;
   }
   /**
@@ -435,7 +421,17 @@
    * @param event The event to send
    */
   public send = (event: OmniEvent<TEvent>): State<TContext, TEvent> => {
-<<<<<<< HEAD
+    if (!this.initialized && this.options.deferEvents) {
+      const eventObject = toEventObject<OmniEventObject<TEvent>>(event);
+      console.warn(
+        `Event "${eventObject.type}" was sent to uninitialized service "${
+          this.machine.id
+        }" and is deferred. Make sure .start() is called for this service.\nEvent: ${JSON.stringify(
+          event
+        )}`
+      );
+    }
+
     this.eventHandler.processEvent(() => {
       const eventObject = toEventObject<OmniEventObject<TEvent>>(event);
       const nextState = this.nextState(eventObject);
@@ -446,57 +442,9 @@
       this.forward(eventObject);
     });
 
-    return this.state;
-=======
-    const eventObject = toEventObject<OmniEventObject<TEvent>>(event);
-    this.eventQueue.push(eventObject);
-
-    if (!this.initialized) {
-      if (this.options.deferEvents) {
-        console.warn(
-          `Event "${eventObject.type}" was sent to uninitialized service "${
-            this.machine.id
-          }" and is deferred. Make sure .start() is called for this service.\nEvent: ${JSON.stringify(
-            event
-          )}`
-        );
-      } else {
-        throw new Error(
-          `Event "${eventObject.type}" was sent to uninitialized service "${
-            this.machine.id
-            // tslint:disable-next-line:max-line-length
-          }". Make sure .start() is called for this service, or set { deferEvents: true } in the service options.\nEvent: ${JSON.stringify(
-            eventObject
-          )}`
-        );
-      }
-    } else {
-      this.flush();
-    }
-
     return this.state; // TODO: deprecate (should return void)
->>>>>>> 71ac858c
     // tslint:disable-next-line:semicolon
   };
-
-  /**
-   * Flushes all pending events in the event queue.
-   */
-  private flush() {
-    if (!this.isFlushing) {
-      this.isFlushing = true;
-      while (this.eventQueue.length) {
-        const nextEvent = this.eventQueue.shift()!;
-        const nextState = this.nextState(nextEvent);
-
-        this.update(nextState, nextEvent);
-
-        // Forward copy of event to child interpreters
-        this.forward(nextEvent);
-      }
-      this.isFlushing = false;
-    }
-  }
 
   /**
    * Returns a send function bound to this interpreter instance.
@@ -543,6 +491,17 @@
    */
   public nextState(event: OmniEvent<TEvent>): State<TContext, TEvent> {
     const eventObject = toEventObject<OmniEventObject<TEvent>>(event);
+
+    if (!this.initialized) {
+      throw new Error(
+        `Event "${eventObject.type}" was sent to uninitialized service "${
+          this.machine.id
+          // tslint:disable-next-line:max-line-length
+        }". Make sure .start() is called for this service, or set { deferEvents: true } in the service options.\nEvent: ${JSON.stringify(
+          eventObject
+        )}`
+      );
+    }
 
     if (
       eventObject.type === actionTypes.errorExecution &&
@@ -876,7 +835,6 @@
       stop: dispose
     });
   }
-<<<<<<< HEAD
   private reportUnhandledExceptionOnInvocation(originalError: any, currentError: any, id: string) {
     const originalStackTrace = originalError.stack ? ` Stacktrace was '${originalError.stack}'` : "";
     if (originalError === currentError) {
@@ -897,14 +855,6 @@
     }
 
   }
-=======
-  // private flushEventQueue() {
-  //   const flushedEvent = this.eventQueue.shift();
-  //   if (flushedEvent) {
-  //     this.send(flushedEvent);
-  //   }
-  // }
->>>>>>> 71ac858c
   private attachDev() {
     if (
       this.options.devTools &&
